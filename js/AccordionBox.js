// Copyright 2013-2015, University of Colorado Boulder

/**
 * Box that can be expanded/collapsed to show/hide contents.
 *
 * @author John Blanco (PhET Interactive Simulations)
 * @author Chris Malley (PixelZoom, Inc.)
 */
define( function( require ) {
  'use strict';

  // modules
  var BooleanProperty = require( 'AXON/BooleanProperty' );
  var Emitter = require( 'AXON/Emitter' );
  var ExpandCollapseButton = require( 'SUN/ExpandCollapseButton' );
  var inherit = require( 'PHET_CORE/inherit' );
  var Node = require( 'SCENERY/nodes/Node' );
  var Path = require( 'SCENERY/nodes/Path' );
  var Rectangle = require( 'SCENERY/nodes/Rectangle' );
  var Shape = require( 'KITE/Shape' );
  var sun = require( 'SUN/sun' );
  var Tandem = require( 'TANDEM/Tandem' );
  var Text = require( 'SCENERY/nodes/Text' );

  // phet-io modules
  var TAccordionBox = require( 'SUN/TAccordionBox' );

  /**
   * @constructor
   *
   * @param {Node} contentNode - Content that will be shown or hidden as the accordion box is expanded/collapsed.
   * @param {Object} [options] - Various key-value pairs that control the appearance and behavior.  Some options are
   *                             specific to this class while some are passed to the superclass.  See the code where
   *                             the options are set in the early portion of the constructor for details.
   */
  function AccordionBox( contentNode, options ) {

    var self = this;

<<<<<<< HEAD
    // set up tandem first so it can be used for other default options just below
    options = options || {};
    options.tandem = options.tandem || Tandem.tandemRequired();

=======
>>>>>>> 4b84b849
    options = _.extend( {
      // {Tandem}
      tandem: Tandem.tandemRequired(),

      // {Node} - If not provided, a Text node will be supplied. Should have and maintain well-defined bounds if passed
      //          in.
      titleNode: null,

      // {Property.<boolean>} - If not provided, a BooleanProperty will be created, defaulting to true.
      expandedProperty: null,

      // {boolean} - If true, the AccordionBox will resize itself as needed when the title/content resizes.
      //             See https://github.com/phetsims/sun/issues/304
      resize: false,

      // applied to multiple parts of this UI component
      cursor: 'pointer', // {string} default cursor
      lineWidth: 1,
      cornerRadius: 3,

      // box
      stroke: 'black',
      fill: 'rgb( 238, 238, 238 )',
      minWidth: 0,

      titleAlignX: 'center', // {string} horizontal alignment of the title, 'left'|'center'|'right'
      titleAlignY: 'center', // {string} vertical alignment of the title, relative to expand/collapse button 'top'|'center'
      titleXMargin: 10, // horizontal space between title and left|right edge of box
      titleYMargin: 2, // vertical space between title and top of box
      titleXSpacing: 5, // horizontal space between title and expand/collapse button
      showTitleWhenExpanded: true, // true = title is visible when expanded, false = title is hidden when expanded
      titleBarFill: null, // {Color|string} title bar fill
      titleBarStroke: null, // {Color|string} title bar stroke, used only for the expanded title bar
      titleBarExpandCollapse: true, // {boolean} clicking on the title bar expands/collapses the accordion box

      // expand/collapse button
      buttonLength: 16, // button is a square, this is the length of one side
      buttonAlign: 'left',  // {string} button alignment, 'left'|'right'
      buttonXMargin: 4, // horizontal space between button and left|right edge of box
      buttonYMargin: 2, // vertical space between button and top edge of box
      buttonTouchAreaXDilation: 0,
      buttonTouchAreaYDilation: 0,
      buttonMouseAreaXDilation: 0,
      buttonMouseAreaYDilation: 0,

      // content
      contentAlign: 'center', // {string} horizontal alignment of the content, 'left'|'center'|'right'
      contentXMargin: 15, // horizontal space between content and left/right edges of box
      contentYMargin: 8,  // horizontal space between content and bottom edge of box
      contentXSpacing: 5, // horizontal space between content and button, ignored if showTitleWhenExpanded is true
      contentYSpacing: 8, // vertical space between content and title+button, ignored if showTitleWhenExpanded is false

      // phet-io support
      phetioType: TAccordionBox,

      // a11y options
      tagName: 'div',
      accessibleAccordionTitle: 'No Title Given',


    }, options );

    // verify string options
    assert && assert( options.buttonAlign === 'left' || options.buttonAlign === 'right' );
    assert && assert( options.contentAlign === 'left' || options.contentAlign === 'right' || options.contentAlign === 'center' );
    assert && assert( options.titleAlignX === 'left' || options.titleAlignX === 'right' || options.titleAlignX === 'center' );
    assert && assert( options.titleAlignY === 'top' || options.titleAlignY === 'center' );

    // @private
    this._titleBarFill = options.titleBarFill;
    this._titleBarStroke = options.titleBarStroke;
    this._contentAlign = options.contentAlign;
    this._contentNode = contentNode;
    this._cornerRadius = options.cornerRadius;
    this._buttonXMargin = options.buttonXMargin;
    this._buttonYMargin = options.buttonYMargin;
    this._contentXMargin = options.contentXMargin;
    this._contentYMargin = options.contentYMargin;
    this._contentXSpacing = options.contentXSpacing;
    this._contentYSpacing = options.contentYSpacing;
    this._titleAlignX = options.titleAlignX;
    this._titleAlignY = options.titleAlignY;
    this._titleXMargin = options.titleXMargin;
    this._titleYMargin = options.titleYMargin;
    this._titleXSpacing = options.titleXSpacing;
    this._minWidth = options.minWidth;
    this._showTitleWhenExpanded = options.showTitleWhenExpanded;
    this._buttonAlign = options.buttonAlign;

    // emitters for the PhET-iO data stream
    this.startedCallbacksForExpandedTitleBarDownEmitter = new Emitter();
    this.endedCallbacksForExpandedTitleBarDownEmitter = new Emitter();
    this.startedCallbacksForCollapsedTitleBarDownEmitter = new Emitter();
    this.endedCallbacksForCollapsedTitleBarDownEmitter = new Emitter();

    // @private {Array.<function>} - Actions to take when this AccordionBox is disposed. Will be called with a proper
    //                               'this' reference to the AccordionBox.
    this.disposalActions = [];

    // @private {Node}
    this.titleNode = options.titleNode;

    // If there is no titleNode specified, we'll provide our own, and handle disposal.
    if ( !this.titleNode ) {
      this.titleNode = new Text( '', { tandem: options.tandem.createTandem( 'titleNode' ) } );
      this.disposalActions.push( function() {
        this.titleNode.dispose();
      } );
    }

    // @private {Property.<boolean>}
    this.expandedProperty = options.expandedProperty;

    if ( !this.expandedProperty ) {
      this.expandedProperty = new BooleanProperty( true, {
        tandem: options.tandem.createTandem( 'expandedProperty' )
      } );
      this.disposalActions.push( function() {
        this.expandedProperty.dispose();
      } );
    }

    Node.call( this );

    // @private - expand/collapse button, links to expandedProperty, must be disposed of
    this.expandCollapseButton = new ExpandCollapseButton( this.expandedProperty, {
      sideLength: options.buttonLength,
      cursor: options.cursor,
      tandem: options.tandem.createTandem( 'expandCollapseButton' )
    } );
    this.disposalActions.push( function() {
      this.expandCollapseButton.dispose();
    } );
    this.expandCollapseButton.touchArea = this.expandCollapseButton.localBounds.dilatedXY(
      options.buttonTouchAreaXDilation,
      options.buttonTouchAreaYDilation
    );
    this.expandCollapseButton.mouseArea = this.expandCollapseButton.localBounds.dilatedXY(
      options.buttonMouseAreaXDilation,
      options.buttonMouseAreaYDilation
    );

    // Expanded box
    var boxOptions = { fill: options.fill };

    // @private {Rectangle} - Expanded box
    this.expandedBox = new Rectangle( _.extend( {
      cornerRadius: options.cornerRadius,
      tandem: options.tandem.createTandem( 'expandedBox' ),
      tagName: 'div' // a11y
    }, boxOptions ) );
    this.disposalActions.push( function() {
      this.expandedBox.dispose();
    } );
    this.addChild( this.expandedBox );

    // @private {Rectangle} - Collapsed box
    this.collapsedBox = new Rectangle( _.extend( {
      cornerRadius: options.cornerRadius,
      tandem: options.tandem.createTandem( 'collapsedBox' )
    }, boxOptions ) );
    this.disposalActions.push( function() {
      this.collapsedBox.dispose();
    } );
    this.addChild( this.collapsedBox );

    // @private {Path}
    this.expandedTitleBar = new Path( null, {
      fill: options.titleBarFill,
      stroke: options.titleBarStroke,
      lineWidth: options.lineWidth, // use same lineWidth as box, for consistent look
      cursor: options.cursor,
      tandem: options.tandem.createTandem( 'expandedTitleBar' ),

      // a11y
      tagName: 'button',
      accessibleLabel: options.accessibleAccordionTitle,
      labelTagName: 'p'
    } );
    this.disposalActions.push( function() {
      this.expandedTitleBar.dispose();
    } );
    this.expandedBox.addChild( this.expandedTitleBar );

    // @private {Rectangle} - Collapsed title bar has corners that match the box. Clicking it operates like
    //                        expand/collapse button.
    this.collapsedTitleBar = new Rectangle( {
      cornerRadius: options.cornerRadius,
      fill: options.titleBarFill,
      cursor: options.cursor,
      tandem: options.tandem.createTandem( 'collapsedTitleBar' ),

      // a11y
      tagName: 'button',
      accessibleLabel: options.accessibleAccordionTitle,
      labelTagName: 'p'
    } );
    this.disposalActions.push( function() {
      this.collapsedTitleBar.dispose();
    } );
    this.collapsedBox.addChild( this.collapsedTitleBar );

    if ( options.titleBarExpandCollapse ) {
      this.collapsedTitleBar.addInputListener( {
        down: function() {
          self.startedCallbacksForExpandedTitleBarDownEmitter.emit();
          self.expandedProperty.value = true;
          self.endedCallbacksForExpandedTitleBarDownEmitter.emit();
        }
      } );
    }

    // a11y we always want accessible tab focus on the title, even when titleBarExpandeCollapse === false
    this.collapsedTitleBar.addAccessibleInputListener( {
      click: function() {
        self.startedCallbacksForExpandedTitleBarDownEmitter.emit();
        self.expandedProperty.value = true;
        self.endedCallbacksForExpandedTitleBarDownEmitter.emit();

        // a11y Set focus to expanded title bar
        self.expandedTitleBar.focus();
      }
    } );

    // Set the input listeners for the expandedTitleBar
    // a11y we need to focus on the collapsedTitleBar when the expandedTitleBar is clicked
    if ( options.showTitleWhenExpanded ) {
      if ( options.titleBarExpandCollapse ) {
        this.expandedTitleBar.addInputListener( {
          down: function() {
            self.startedCallbacksForCollapsedTitleBarDownEmitter.emit();
            self.expandedProperty.value = false;
            self.endedCallbacksForCollapsedTitleBarDownEmitter.emit();
          }
        } );
      }

      // a11y we always want accessible tab focus on the title
      this.expandedTitleBar.addAccessibleInputListener( {
        click: function() {
          self.startedCallbacksForCollapsedTitleBarDownEmitter.emit();
          self.expandedProperty.value = false;
          self.endedCallbacksForCollapsedTitleBarDownEmitter.emit();

          // a11y Set focus to expanded title bar
          self.collapsedTitleBar.focus();
        }
      } );
    }

    // TODO: a11y
    this.addChild( this.titleNode );
    this.addChild( this.expandCollapseButton );

    // box outline, on top of everything else
    if ( options.stroke ) {
      var outlineOptions = { stroke: options.stroke, lineWidth: options.lineWidth };

      // @private {Rectangle} - May not be set
      this.expandedBoxOutline = new Rectangle( _.extend( {
        cornerRadius: options.cornerRadius,
        tandem: options.tandem.createTandem( 'expandedBoxOutline' )
      }, outlineOptions ) );
      this.disposalActions.push( function() {
        this.expandedBoxOutline.dispose();
      } );
      this.expandedBox.addChild( this.expandedBoxOutline );

      // @private {Rectangle} - May not be set
      this.collapsedBoxOutline = new Rectangle( _.extend( {
        cornerRadius: options.cornerRadius,
        tandem: options.tandem.createTandem( 'collapsedBoxOutline' )
      }, outlineOptions ) );
      this.collapsedBox.addChild( this.collapsedBoxOutline );
      this.disposalActions.push( function() {
        this.collapsedBoxOutline.dispose();
      } );
    }

    // Reverted some of sun#280 changes, doing this BEFORE layout now, since it can happen multiple times
    this.expandedBox.addChild( this._contentNode );

    this.layout();

    // Watch future changes for re-layout (don't want to trigger on our first layout and queue useless ones)
    if ( options.resize ) {
      var layoutListener = this.layout.bind( this );
      contentNode.on( 'bounds', layoutListener );
      this.titleNode.on( 'bounds', layoutListener );
      this.disposalActions.push( function() {
        contentNode.off( 'bounds', layoutListener );
        this.titleNode.off( 'bounds', layoutListener );
      } );
    }

    // expand/collapse the box
    var expandedPropertyObserver = function( expanded ) {
      self.expandedBox.visible = expanded;
      self.collapsedBox.visible = !expanded;

      // a11y Toggle the visibility of the buttons in the PDOM
      self.expandedTitleBar.accessibleHidden = !expanded;
      self.collapsedTitleBar.accessibleHidden = expanded;

      self.titleNode.visible = ( expanded && options.showTitleWhenExpanded ) || !expanded;
    };
    this.expandedProperty.link( expandedPropertyObserver );
    this.disposalActions.push( function() {
      this.expandedProperty.unlink( expandedPropertyObserver );
    } );


    this.mutate( _.omit( options, 'cursor' ) );
  }

  sun.register( 'AccordionBox', AccordionBox );

  return inherit( Node, AccordionBox, {
    /**
     * Performs layout that positions everything that can change.
     * @private
     */
    layout: function() {
      var collapsedBoxHeight = this.getCollapsedBoxHeight();
      var boxWidth = this.getBoxWidth();
      var expandedBoxHeight = this.getExpandedBoxHeight();

      this.expandedBox.rectWidth = boxWidth;
      this.expandedBox.rectHeight = expandedBoxHeight;

      this.expandedBoxOutline.rectWidth = boxWidth;
      this.expandedBoxOutline.rectHeight = expandedBoxHeight;

      this.expandedTitleBar.shape = this.getTitleBarShape();

      this.collapsedBox.rectWidth = boxWidth;
      this.collapsedBox.rectHeight = collapsedBoxHeight;

      this.collapsedTitleBar.rectWidth = boxWidth;
      this.collapsedTitleBar.rectHeight = collapsedBoxHeight;

      this.collapsedBoxOutline.rectWidth = boxWidth;
      this.collapsedBoxOutline.rectHeight = collapsedBoxHeight;

      // content layout
      this._contentNode.bottom = this.expandedBox.bottom - this._contentYMargin;
      var contentSpanLeft = this.expandedBox.left + this._contentXMargin;
      var contentSpanRight = this.expandedBox.right - this._contentXMargin;
      if ( !this._showTitleWhenExpanded ) {
        // content will be placed next to button
        if ( this._buttonAlign === 'left' ) {
          contentSpanLeft += this.expandCollapseButton.width + this._contentXSpacing;
        }
        else { // right on right
          contentSpanRight -= this.expandCollapseButton.width + this._contentXSpacing;
        }
      }
      if ( this._contentAlign === 'left' ) {
        this._contentNode.left = contentSpanLeft;
      }
      else if ( this._contentAlign === 'right' ) {
        this._contentNode.right = contentSpanRight;
      }
      else { // center
        this._contentNode.centerX = ( contentSpanLeft + contentSpanRight ) / 2;
      }

      // button horizontal layout
      var titleLeftSpan = this.expandedBox.left + this._titleXMargin;
      var titleRightSpan = this.expandedBox.right - this._titleXMargin;
      if ( this._buttonAlign === 'left' ) {
        this.expandCollapseButton.left = this.expandedBox.left + this._buttonXMargin;
        titleLeftSpan = this.expandCollapseButton.right + this._titleXSpacing;
      }
      else {
        this.expandCollapseButton.right = this.expandedBox.right - this._buttonXMargin;
        titleRightSpan = this.expandCollapseButton.left - this._titleXSpacing;
      }

      // title horizontal layout
      if ( this._titleAlignX === 'left' ) {
        this.titleNode.left = titleLeftSpan;
      }
      else if ( this._titleAlignX === 'right' ) {
        this.titleNode.right = titleRightSpan;
      }
      else { // center
        this.titleNode.centerX = this.expandedBox.centerX;
      }

      // button & title vertical layout
      if ( this._titleAlignY === 'top' ) {
        this.expandCollapseButton.top = this.collapsedBox.top + Math.max( this._buttonYMargin, this._titleYMargin );
        this.titleNode.top = this.expandCollapseButton.top;
      }
      else { // center
        this.expandCollapseButton.centerY = this.collapsedBox.centerY;
        this.titleNode.centerY = this.expandCollapseButton.centerY;
      }
    },

    /**
     * Returns the Shape of the title bar.
     * @private
     *
     * Expanded title bar has (optional) rounded top corners, square bottom corners. Clicking it operates like
     * expand/collapse button.
     *
     * @returns {Shape}
     */
    getTitleBarShape: function() {
      return Shape.roundedRectangleWithRadii( 0, 0, this.getBoxWidth(), this.getCollapsedBoxHeight(), {
        topLeft: this._cornerRadius,
        topRight: this._cornerRadius
      } );
    },

    /**
     * Returns the computed width of the box (ignoring things like stroke width)
     * @private
     *
     * @returns {number}
     */
    getBoxWidth: function() {
      var width = Math.max( this._minWidth, this.expandCollapseButton.width + this.titleNode.width + this._buttonXMargin + this._titleXMargin + this._titleXSpacing );

      // content is below button+title
      if ( this._showTitleWhenExpanded ) {
        return Math.max( width, this._contentNode.width + ( 2 * this._contentXMargin ) );
      }
      // content is next to button
      else {
        return Math.max( width, this.expandCollapseButton.width + this._contentNode.width + this._buttonXMargin + this._contentXMargin + this._contentXSpacing );
      }
    },

    /**
     * Returns the ideal height of the collapsed box (ignoring things like stroke width)
     * @private
     *
     * @returns {number}
     */
    getCollapsedBoxHeight: function() {
      return Math.max( this.expandCollapseButton.height + ( 2 * this._buttonYMargin ), this.titleNode.height + ( 2 * this._titleYMargin ) );
    },

    /**
     * Returns the ideal height of the expanded box (ignoring things like stroke width)
     * @private
     *
     * @returns {number}
     */
    getExpandedBoxHeight: function() {
      // content is below button+title
      if ( this._showTitleWhenExpanded ) {
        return this.getCollapsedBoxHeight() + this._contentNode.height + this._contentYMargin + this._contentYSpacing;
      }
      // content is next to button
      else {
        return Math.max( this.expandCollapseButton.height + ( 2 * this._buttonYMargin ), this._contentNode.height + ( 2 * this._contentYMargin ) );
      }
    },

    /**
     * Ensures this node is eligible for GC.
     * @public
     */
    dispose: function() {
      while ( this.disposalActions.length ) {
        this.disposalActions.pop().call( this );
      }
      Node.prototype.dispose.call( this );
    }
  } );
} );<|MERGE_RESOLUTION|>--- conflicted
+++ resolved
@@ -37,13 +37,6 @@
 
     var self = this;
 
-<<<<<<< HEAD
-    // set up tandem first so it can be used for other default options just below
-    options = options || {};
-    options.tandem = options.tandem || Tandem.tandemRequired();
-
-=======
->>>>>>> 4b84b849
     options = _.extend( {
       // {Tandem}
       tandem: Tandem.tandemRequired(),
