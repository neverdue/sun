--- conflicted
+++ resolved
@@ -130,21 +130,6 @@
       phetioLinkedProperty: null
     }, options );
 
-<<<<<<< HEAD
-    // Extra logic to prevent providing two conflicting options to EnabledNode
-    // TODO: this is no longer needed because EnabledComponent is more graceful now,
-    if ( !options.enabledProperty ) {
-      options = merge( {
-
-        // EnabledNode
-        enabledPropertyOptions: {
-          phetioFeatured: true
-        }
-      }, options );
-    }
-
-=======
->>>>>>> 620bc2de
     assert && assert( range instanceof Range, 'range must be of type Range:' + range );
     assert && assert( Orientation.includes( options.orientation ),
       'invalid orientation: ' + options.orientation );
