--- conflicted
+++ resolved
@@ -30,14 +30,8 @@
    * @constructor
    */
   function RadioButtonGroup( property, contentArray, options ) {
-<<<<<<< HEAD
-    console.log( options );
-    assert && assert( options.hasOwnProperty( 'children' ), 'Cannot pass in children to a RadioButtonGroup, ' +
-                                                            'use siblings instead' );
-=======
     assert && assert( !options.hasOwnProperty( 'children' ), 'Cannot pass in children to a RadioButtonGroup, ' +
                                                              'use siblings instead' );
->>>>>>> cd51b22c
 
     // make sure every object in the content array has properties 'node' and 'value'
     assert && assert( _.every( contentArray, function( obj ) {
